# Toolkit

A simple example of how to create a reusable Go module with commonly used tools.

The included tools are:

- [x] Read JSON
- [x] Write JSON
- [x] Produce a JSON encoded error response
- [x] Upload a file to a specified directory
- [x] Download a static file
- [x] Get a random string of length n
- [x] Post JSON to a remote service
- [x] Create a directory, including all parent directories, if it does not already exist
- [x] Create a URL safe slug from a string

## Installation

<<<<<<< HEAD
`go get -u github.com/techarm/toolkit-demo`
=======
`go get -u github.com/techarm/toolkit-demo/v2`
>>>>>>> 9ce84847
<|MERGE_RESOLUTION|>--- conflicted
+++ resolved
@@ -16,8 +16,4 @@
 
 ## Installation
 
-<<<<<<< HEAD
-`go get -u github.com/techarm/toolkit-demo`
-=======
 `go get -u github.com/techarm/toolkit-demo/v2`
->>>>>>> 9ce84847
